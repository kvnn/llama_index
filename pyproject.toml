--- conflicted
+++ resolved
@@ -9,22 +9,20 @@
 
 [tool.mypy]
 disallow_untyped_defs = true
-<<<<<<< HEAD
-# Remove venv skip when integrated with pre-commit
-exclude = ["build", "examples", "notebooks", "venv", "llama_index/ingestion/client"]
-=======
-exclude = ["build", "examples", "notebooks"]
->>>>>>> 82892e9a
+exclude = ["build", "examples", "llama_index/ingestion/client", "notebooks", "venv"]
 ignore_missing_imports = true
 
 [tool.ruff]
 exclude = [
+    ".git",
+    ".ipynb_checkpoints",
+    ".mypy_cache",
+    ".ruff_cache",
+    ".venv",
+    "__pycache__",
     "examples",
+    "llama_index/ingestion/client",
     "notebooks",
-<<<<<<< HEAD
-    ".git",
-    "llama_index/ingestion/client",
-=======
 ]
 ignore = [
     "COM812",
@@ -158,7 +156,6 @@
 target-version = "py38"
 unfixable = [
     "ERA001",
->>>>>>> 82892e9a
 ]
 
 [tool.ruff.flake8-annotations]
