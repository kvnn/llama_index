--- conflicted
+++ resolved
@@ -1,16 +1,18 @@
 # ChangeLog
 
-## [0.9.8 - 2023-11-26
+## Unreleased
+
+### New Features
+
+- Added `LocalAI` demo and began deprecation cycle (#9151)
+
+## [0.9.8] - 2023-11-26
 
 ### New Features
 
 - Add `persist` and `persist_from_dir` methods to `ObjectIndex` that are able to support it (#9064)
-<<<<<<< HEAD
-- Added `LocalAI` demo and began deprecation cycle (#9151)
-=======
 - Added async metadata extraction + pipeline support (#9121)
 - Added back support for start/end char idx in nodes (#9143)
->>>>>>> 97e7cc53
 
 ### Bug Fixes / Nits
 
