--- conflicted
+++ resolved
@@ -45,9 +45,6 @@
 
 
 class OpenAI(LLM):
-<<<<<<< HEAD
-    class_type = "openai"
-
     model: str = Field(
         default=DEFAULT_OPENAI_MODEL, description="The OpenAI model to use."
     )
@@ -60,12 +57,6 @@
     max_tokens: Optional[int] = Field(
         description="The maximum number of tokens to generate.",
         gt=0,
-=======
-    model: str = Field(description="The OpenAI model to use.")
-    temperature: float = Field(description="The temperature to use during generation.")
-    max_tokens: Optional[int] = Field(
-        default=None, description="The maximum number of tokens to generate."
->>>>>>> 3e02688c
     )
     additional_kwargs: Dict[str, Any] = Field(
         default_factory=dict, description="Additional kwargs for the OpenAI API."
